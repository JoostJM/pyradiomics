--- conflicted
+++ resolved
@@ -1,22 +1,9 @@
 #!/usr/bin/env python
 
-<<<<<<< HEAD
 import versioneer
 
 from setuptools.command.test import test as TestCommand
 from skbuild import setup
-=======
-from distutils import sysconfig
-
-import numpy
-
-from setuptools import Extension, setup
-
-from setuptools.command.test import test as TestCommand
-
-
-import versioneer
->>>>>>> 08a3365f
 
 with open('requirements.txt', 'r') as fp:
     requirements = list(filter(bool, (line.strip() for line in fp)))
@@ -24,12 +11,9 @@
 with open('requirements-dev.txt', 'r') as fp:
     dev_requirements = list(filter(bool, (line.strip() for line in fp)))
 
-<<<<<<< HEAD
-=======
 with open('requirements-setup.txt', 'r') as fp:
     setup_requirements = list(filter(bool, (line.strip() for line in fp)))
 
->>>>>>> 08a3365f
 class NoseTestCommand(TestCommand):
     """Command to run unit tests using nose driver after in-place build"""
 
@@ -55,17 +39,6 @@
 commands = versioneer.get_cmdclass()
 commands['test'] = NoseTestCommand
 
-<<<<<<< HEAD
-setup_requires = []
-=======
-incDirs = [sysconfig.get_python_inc(), numpy.get_include()]
-
-ext = [Extension("radiomics._cmatrices", ["radiomics/src/_cmatrices.c", "radiomics/src/cmatrices.c"],
-                 include_dirs=incDirs),
-       Extension("radiomics._cshape", ["radiomics/src/_cshape.c", "radiomics/src/cshape.c"],
-                 include_dirs=incDirs)]
->>>>>>> 08a3365f
-
 setup(
     name='pyradiomics',
 
@@ -78,32 +51,11 @@
     cmdclass=commands,
 
     packages=['radiomics', 'radiomics.scripts'],
-<<<<<<< HEAD
-    zip_safe=False,
-    data_files=[
-      ('data', ['data/paramSchema.yaml', 'data/schemaFuncs.py', 'data/brain1_image.nrrd', 'data/brain1_label.nrrd'])],
-    entry_points={'console_scripts': ['pyradiomics=radiomics.scripts.commandline:main',
-                                    'pyradiomicsbatch=radiomics.scripts.commandlinebatch:main']},
-
-    description='Radiomics features library for python',
-
-    license='Slicer',
-
-    classifiers=[
-        'Development Status :: 3 - Alpha',
-        'Environment :: Console',
-        'Intended Audience :: Developers',
-=======
-    ext_modules=ext,
     zip_safe=False,
     data_files=[
       ('data', ['data/paramSchema.yaml', 'data/schemaFuncs.py'])],
-
-    entry_points={
-        'console_scripts': [
-            'pyradiomics=radiomics.scripts.commandline:main',
-            'pyradiomicsbatch=radiomics.scripts.commandlinebatch:main'
-        ]},
+    entry_points={'console_scripts': ['pyradiomics=radiomics.scripts.commandline:main',
+                                    'pyradiomicsbatch=radiomics.scripts.commandlinebatch:main']},
 
     description='Radiomics features library for python',
     license='Slicer',
@@ -113,33 +65,19 @@
         'Environment :: Console',
         'Intended Audience :: Developers',
         'Intended Audience :: Science/Research',
->>>>>>> 08a3365f
         'License :: Slicer',
         'Operating System :: OS Independent',
         'Programming Language :: C',
         'Programming Language :: Python :: 2',
         'Programming Language :: Python :: 2.7',
-<<<<<<< HEAD
-        'Topic :: Scientific/Engineering :: Bio-Informatics',
-        ],
+        'Programming Language :: Python :: 3.4',
+        'Programming Language :: Python :: 3.5',
+        'Topic :: Scientific/Engineering :: Bio-Informatics'],
 
     keywords='radiomics cancerimaging medicalresearch',
-
-    install_requires=requirements,
-    setup_requires=setup_requires,
-    test_suite='nose.collector',
-    tests_require=dev_requirements,
-=======
-        'Programming Language :: Python :: 3.4',
-        'Programming Language :: Python :: 3.5',
-        'Topic :: Scientific/Engineering :: Bio-Informatics',
-    ],
-
-    keywords='radiomics cancerimaging medicalresearch computationalimaging',
 
     install_requires=requirements,
     test_suite='nose.collector',
     tests_require=dev_requirements,
     setup_requires=setup_requirements
->>>>>>> 08a3365f
 )