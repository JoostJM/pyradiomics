# to run this test, from directory above:
# setenv PYTHONPATH /path/to/pyradiomics/radiomics
# nosetests --nocapture -v tests/test_docstrings.py

import logging

from nose_parameterized import parameterized
<<<<<<< HEAD
from radiomics import getFeatureClasses
from .testUtils import custom_name_func

featureClasses = getFeatureClasses()

def setup_module(module):
    # runs before anything in this file
    print ("")  # this is to get a newline after the dots
=======
import six

from radiomics import getFeatureClasses
from testUtils import custom_name_func

featureClasses = getFeatureClasses()


def setup_module(module):
    # runs before anything in this file
    print("") # this is to get a newline after the dots
>>>>>>> 08a3365f
    return

class TestDocStrings:
    def setup(self):
        # setup before each test method
<<<<<<< HEAD
        print ("")  # this is to get a newline after the dots
=======
        print("") # this is to get a newline after the dots
>>>>>>> 08a3365f

    @classmethod
    def setup_class(self):
        # called before any methods in this class
<<<<<<< HEAD
        print ("")  # this is to get a newline after the dots
=======
        print("") # this is to get a newline after the dots
>>>>>>> 08a3365f

    @classmethod
    def teardown_class(self):
        # run after any methods in this class
<<<<<<< HEAD
        print ("")  # this is to get a newline after the dots
=======
        print("") # this is to get a newline after the dots
>>>>>>> 08a3365f

    def generate_scenarios():
      global featureClasses
      for featureClassName, featureClass in six.iteritems(featureClasses):
        logging.info('generate_scenarios %s', featureClassName)
        doc = featureClass.__doc__
        assert(doc is not None)

        featureNames = featureClass.getFeatureNames()
        for f in featureNames:
          yield (featureClassName, f)

    @parameterized.expand(generate_scenarios(), testcase_func_name=custom_name_func)
    def test_class(self, featureClassName, featureName):
      global featureClasses
      logging.info('%s', featureName)
      features = featureClasses[featureClassName]
      doc = getattr(features, "get%sFeatureValue" % featureName).__doc__
      logging.info('%s', doc)
      assert(doc is not None)<|MERGE_RESOLUTION|>--- conflicted
+++ resolved
@@ -5,16 +5,6 @@
 import logging
 
 from nose_parameterized import parameterized
-<<<<<<< HEAD
-from radiomics import getFeatureClasses
-from .testUtils import custom_name_func
-
-featureClasses = getFeatureClasses()
-
-def setup_module(module):
-    # runs before anything in this file
-    print ("")  # this is to get a newline after the dots
-=======
 import six
 
 from radiomics import getFeatureClasses
@@ -26,35 +16,22 @@
 def setup_module(module):
     # runs before anything in this file
     print("") # this is to get a newline after the dots
->>>>>>> 08a3365f
     return
 
 class TestDocStrings:
     def setup(self):
         # setup before each test method
-<<<<<<< HEAD
-        print ("")  # this is to get a newline after the dots
-=======
         print("") # this is to get a newline after the dots
->>>>>>> 08a3365f
 
     @classmethod
     def setup_class(self):
         # called before any methods in this class
-<<<<<<< HEAD
-        print ("")  # this is to get a newline after the dots
-=======
         print("") # this is to get a newline after the dots
->>>>>>> 08a3365f
 
     @classmethod
     def teardown_class(self):
         # run after any methods in this class
-<<<<<<< HEAD
-        print ("")  # this is to get a newline after the dots
-=======
         print("") # this is to get a newline after the dots
->>>>>>> 08a3365f
 
     def generate_scenarios():
       global featureClasses
