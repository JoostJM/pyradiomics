--- conflicted
+++ resolved
@@ -8,28 +8,17 @@
 import SimpleITK as sitk
 
 from nose_parameterized import parameterized
-<<<<<<< HEAD
-from radiomics import glcm, glrlm, glszm, ngtdm
-=======
-from radiomics import glcm, glrlm, glszm, gldm
->>>>>>> a0b58a8b
+from radiomics import glcm, glrlm, glszm, ngtdm, gldm
 
 from .testUtils import RadiomicsTestUtils, custom_name_func
 
 
 testUtils = RadiomicsTestUtils()
 defaultTestCases = testUtils.getTestCases()
-<<<<<<< HEAD
-defaultFeatures = ["glcm", "glrlm", "shape", "glszm", "ngtdm"]
+defaultFeatures = ["glcm", "glrlm", "shape", "glszm", "ngtdm", "gldm"]
 
 testCases = defaultTestCases
-features = ["glcm", "glrlm", "glszm", "ngtdm"]  # defaultFeatures
-=======
-defaultFeatures = ["glcm", "glrlm", "shape", "glszm", "gldm"]
-
-testCases = defaultTestCases
-features = ["glcm", "glrlm", "glszm", "gldm"]  # defaultFeatures
->>>>>>> a0b58a8b
+features = ["glcm", "glrlm", "glszm", "ngtdm", "gldm"]  # defaultFeatures
 
 
 class TestFeatures:
@@ -83,17 +72,15 @@
       featureClass = glszm.RadiomicsGLSZM(testImage, testMask, **testUtils.getKwargs())
       cMat = featureClass.P_glszm
       pyMat = featureClass._calculateGLSZM()
-<<<<<<< HEAD
     elif featureClassName == 'ngtdm':
       logging.debug('Init NGTDM')
       featureClass = ngtdm.RadiomicsNGTDM(testImage, testMask, **testUtils.getKwargs())
       cMat = featureClass.P_ngtdm
-=======
+      pyMat = featureClass._calculateMatrix()
     elif featureClassName == 'gldm':
       logging.debug('Init GLDM')
       featureClass = gldm.RadiomicsGLDM(testImage, testMask, **testUtils.getKwargs())
       cMat = featureClass.P_gldm
->>>>>>> a0b58a8b
       pyMat = featureClass._calculateMatrix()
 
     assert (featureClass is not None)
