<<<<<<< HEAD
import csv
import logging
import math
import ast
import sys, os

import numpy
import SimpleITK as sitk
=======

import ast
import csv
import logging
import math
import os
>>>>>>> 08a3365f

from nose_parameterized import parameterized
import numpy
import SimpleITK as sitk
import six

from radiomics import imageoperations

# Get the logger. This is done outside the class, as it is needed by both the class and the custom_name_func
logger = logging.getLogger('testUtils')

def custom_name_func(testcase_func, param_num, param):
  """
  A custom test name function that will ensure that the tests are run such that they're batched with all tests for a
  given data set are run together, avoiding re-reading the data more than necessary. Tests are run in alphabetical
  order, so put the test case first. An alternate option is to right justify the test number (param_num) with zeroes
  so that the numerical and alphabetical orders are the same. Not providing this method when there are more than 10
  tests results in tests running in an order similar to:

  test_*.test_scenario_0_*

  test_*.test_scenario_10_*

  test_*.test_scenario_11_*

  ...

  test_*.test_scenario_19_*

  test_*.test_scenario_1_*

  test_*.test_scenario_20_*
  """
  global logger

  logger.debug('custom_name_func: function name = %s, param_num = {0:0>3}, param.args = %s'.format(param_num),
               testcase_func.__name__, param.args)
  return str("%s_%s" % (
    testcase_func.__name__,
    parameterized.to_safe_name("_".join(str(x) for x in param.args)),
  ))


class RadiomicsTestUtils:
  """
  This utility class reads in and stores the baseline files stored in 'data\baseline' (one per feature class)
  It provides utility methods to get the baseline feature value for a feature class and compare it to the result generated
  by the test.
  """
  def __init__(self):
    global logger

    self._logger = logger

    self._logger.debug('RadiomicsTestUtils')

    # the image and mask volumes
    self._image = None
    self._mask = None

    # set up file paths
    self._dataDir = os.path.join(os.path.dirname(os.path.abspath(__file__)), "..", "data")
    self._baselineDir = os.path.join(self._dataDir, 'baseline')
    self._mappingDir = os.path.join(self._dataDir, 'mapping')

    self._baseline = {}
    self.readBaselineFiles()

    self._kwargs = {}
    self._featureClassName = None

    self._testCase = None
    self._testedSet = set()

    self._results = {}
    self._diffs = {}
    for testCase in self.getTestCases():
      self._results[testCase] = {}
      self._diffs[testCase] = {}

  def setFeatureClassAndTestCase(self, className, testCase):
    """
    Set testing suite to specified testCase and feature class. Throws an assertion error if either class or test case
    are not recognized. These have to be set here together, as the settings with which the test case has to be loaded
    are defined per feature class in the baseline (extracted from provenance information).

    Only (re)loads an image/mask if the test case has changed, or the change of feature class causes a change in test
    settings.

    If feature class and test case are unchanged, nothing is reloaded and function returns False. If either feature
    class or test case is changed, function returns True.
    """
    if self._featureClassName == className and self._testCase == testCase:
      return False

    # First set featureClass if necessary, because if settings have changed, testCase needs te be reloaded
    if self._featureClassName != className:
      self._logger.debug('Setting feature class name to %s', className)
      assert className in self.getFeatureClasses()

      self._featureClassName = className

      # Check if test settings have changed
      if self._kwargs != self.getBaselineDict(className, testCase):
        self._kwargs = self.getBaselineDict(className, testCase)
        self._testCase = None  # forces image to be reloaded (as settings have changed)

    # Next, set testCase if necessary
    if self._testCase != testCase:
      self._logger.info("Reading the image and mask for test case %s", testCase)
      assert testCase in self.getTestCases()
      self._testedSet.add(testCase)

      imageName = str(os.path.join(self._dataDir, testCase + '_image.nrrd'))
      maskName = str(os.path.join(self._dataDir, testCase + '_label.nrrd'))

      self._image = sitk.ReadImage(imageName)
      self._mask = sitk.ReadImage(maskName)

      interpolator = self._kwargs.get('interpolator', sitk.sitkBSpline)
      resampledPixelSpacing = self._kwargs.get('resampledPixelSpacing', None)

      if interpolator is not None and resampledPixelSpacing is not None:
        self._image, self._mask = imageoperations.resampleImage(self._image,
                                                                self._mask,
                                                                resampledPixelSpacing,
                                                                interpolator,
                                                                self._kwargs.get('label', 1),
                                                                self._kwargs.get('padDistance', 5))
      self._image, self._mask, bb = imageoperations.cropToTumorMask(self._image, self._mask,
                                                                    self._kwargs.get('label', 1))
      self._testCase = testCase

    return True

  def getBaselineDict(self, featureClass, testCase):
    dictStr = self._baseline[featureClass][testCase].get('general_info_GeneralSettings', None)
    if dictStr is not None:
      return ast.literal_eval(str(dictStr).replace(';', ','))
    return {}

  def getTestCase(self):
    return self._testCase

  def getImage(self):
    return self._image

  def getMask(self):
    return self._mask

  def getKwargs(self):
    return self._kwargs

  def getTestCases(self):
    """
    Return all the test cases for which there are baseline information.
    """
    return self._baseline[list(self._baseline.keys())[0]].keys()

  def getFeatureClasses(self):
    """
    Return all the feature classes for which there are baseline information.
    """
    return self._baseline.keys()

  def readBaselineFiles(self):
    """
    Reads the 'baseline' folder contained in dataDir. All files starting with 'baseline_' are read as baseline files.
    These files should therefore be named as follows: 'baseline_<className>.csv'.
    """
    baselineFiles = [fileName for fileName in os.listdir(self._baselineDir)
                     if os.path.isfile(os.path.join(self._baselineDir, fileName)) and fileName.startswith('baseline_')]
    assert len(baselineFiles) > 0
    for baselineFile in baselineFiles:
      cls = baselineFile[9:-4]
      self._logger.debug('Reading baseline for class %s', cls)
      self._baseline[cls] = {}
      with open(os.path.join(self._baselineDir, baselineFile), 'r' if six.PY3 else 'rb') as baselineReader:
        csvReader = csv.reader(baselineReader)
        headers = six.next(csvReader)
        for testRow in csvReader:
          self._baseline[cls][testRow[0]] = {}
          for val_idx, val in enumerate(testRow[1:], start=1):
            self._baseline[cls][testRow[0]][headers[val_idx]] = val

  def checkResult(self, featureName, value):
    """
    Use utility methods to get and test the results against the expected baseline value for this key.
    """

    longName = '%s_%s' % (self._featureClassName, featureName)
    if value is None:
      self._diffs[self._testCase][longName] = None
      self._results[self._testCase][longName] = None
    assert (value is not None)

    if math.isnan(value):
      self._diffs[self._testCase][longName] = numpy.nan
      self._results[self._testCase][longName] = numpy.nan
    assert (not math.isnan(value))

    # save the result using the baseline class and feature names
    self._logger.debug('checkResults: featureName = %s', featureName)

    self._results[self._testCase][longName] = value

    assert featureName in self._baseline[self._featureClassName][self._testCase]
    baselineValue = float(self._baseline[self._featureClassName][self._testCase][featureName])
    self._logger.debug('checkResults: for featureName %s, got baseline value = %f', featureName, baselineValue)

    if baselineValue == 0.0:
      # avoid divide by zero, the difference is either 0% if the value is also zero, or 100%
      if value - baselineValue == 0.0:
        percentDiff = 0.0
      else:
        percentDiff = 1.0
    else:
      percentDiff = abs(1.0 - (value / baselineValue))

    # save the difference
    self._diffs[self._testCase][longName] = percentDiff

    # check for a less than three percent difference
    if (percentDiff >= 0.03):
      self._logger.error('checkResult %s, baseline value = %f, calculated = %f, diff = %f%%', featureName,
                         float(baselineValue), value, percentDiff * 100)
    assert (percentDiff < 0.03)

  def getResults(self):
    return self._results

  def getDiffs(self):
    return self._diffs

  def getDataDir(self):
    return self._dataDir

  def writeCSV(self, data, fileName):
    """
    Write out data in a csv file.
    Assumes a data structure with:

    {'id1' : {'f1':n1, 'f2':n2}, 'id2' : {'f1':n3, 'f2':n4}}
    """
    # Get the headers from the first testCase in _testedSet
    # If no tests were run, the length of _testedSet will be 0, and no files should be written
    if len(self._testedSet) > 0:
      with open(fileName, 'w') as csvFile:
        csvFileWriter = csv.writer(csvFile, lineterminator='\n')
        testedCases = sorted(self._testedSet)
        header = sorted(data[testedCases[0]].keys())
        header = ['testCase'] + header
        csvFileWriter.writerow(header)
        for testCase in testedCases:
          thisCase = data[testCase]
          thisCase['testCase'] = testCase
          row = []
          for h in header:
            row = row + [thisCase.get(h, "N/A")]
          csvFileWriter.writerow(row)
        self._logger.info('Wrote to file %s', fileName)
    else:
      self._logger.info('No test cases run, aborting file write to %s', fileName)<|MERGE_RESOLUTION|>--- conflicted
+++ resolved
@@ -1,20 +1,9 @@
-<<<<<<< HEAD
-import csv
-import logging
-import math
-import ast
-import sys, os
-
-import numpy
-import SimpleITK as sitk
-=======
 
 import ast
 import csv
 import logging
 import math
 import os
->>>>>>> 08a3365f
 
 from nose_parameterized import parameterized
 import numpy
