import collections
import logging

import SimpleITK as sitk
<<<<<<< HEAD

from . import __version__
=======
import six

import radiomics
>>>>>>> 08a3365f


class GeneralInfo():
  def __init__(self, imagePath, maskPath, resampledMask, kwargs, inputImages):
    self.logger = logging.getLogger(self.__module__)

    if isinstance(imagePath, six.string_types):
      self.image = sitk.ReadImage(imagePath)
    elif isinstance(imagePath, sitk.Image):
      self.image = imagePath
    else:
      self.logger.warning('Error reading image Filepath or SimpleITK object')
      self.image = None

    if isinstance(maskPath, six.string_types):
      self.mask = sitk.ReadImage(maskPath)
    elif isinstance(maskPath, sitk.Image):
      self.mask = maskPath
    else:
      self.logger.warning('Error reading mask Filepath or SimpleITK object')
      self.mask = None

    self.resampledMask = resampledMask

    self.kwargs = kwargs
    self.inputImages = inputImages

    self.label = self.kwargs.get('label', 1)

    if resampledMask is not None:
      self.lssif = sitk.LabelShapeStatisticsImageFilter()
      self.lssif.Execute(resampledMask)
    else:
      self.lssif = None

  def execute(self):
    """
    Calculate and return a dictionary containing all general info items. Format is <info_item>:<value>, where any ',' in
    <value> are replaced by ';' to prevent column alignment errors in csv formatted output.
    """
    generalInfo = collections.OrderedDict()
    for mem in dir(self):
      if mem.startswith('get') and mem.endswith('Value'):
        generalInfo[mem[3:-5]] = str(eval('self.%s()' % (mem))).replace(',', ';')
    return generalInfo

  def getBoundingBoxValue(self):
    """
    Calculate and return the boundingbox extracted using the specified label.
    Elements 0, 1 and 2 are the x, y and z coordinates of the lower bound, respectively.
    Elements 3, 4 and 5 are the size of the bounding box in x, y and z direction, respectively.

    Values are based on the resampledMask.
    """
    if self.lssif is not None:
      return self.lssif.GetBoundingBox(self.label)
    else:
      return None

  def getGeneralSettingsValue(self):
    """
    Return a string representation of the settings contained in kwargs.
    Format is {<settings_name>:<value>, ...}.
    """
    return self.kwargs

  def getImageHashValue(self):
    """
    Returns the sha1 hash of the image. This enables checking whether two images are the same,
    regardless of the file location.

    If the reading of the image fails, an empty string is returned.
    """
    if self.image is not None:
      return sitk.Hash(self.image)
    else:
      return None

  def getImageSpacingValue(self):
    """
    Returns the original spacing of the image.

    If the reading of the image fails, an empty string is returned.
    """
    if self.image is not None:
      return self.image.GetSpacing()
    else:
      return None

  def getInputImagesValue(self):
    """
    Return a string representation of the enabled filters and any custom settings for the filter.
    Format is {<filter_name>:{<setting_name>:<value>, ...}, ...}.
    """
    return self.inputImages

  def getMaskHashValue(self):
    """
    Returns the sha1 hash of the mask. This enables checking whether two masks are the same,
    regardless of the file location.

    If the reading of the mask fails, an empty string is returned. Uses the original mask, specified in maskPath.
    """
    if self.mask is not None:
      return sitk.Hash(self.mask)
    else:
      return None

  def getVersionValue(self):
    """
    Return the current version of this package.
    """
    return __version__

  def getVolumeNumValue(self):
    """
    Calculate and return the number of zones within the mask for the specified label.
    A zone is defined as a group of connected neighbours that are segmented with the specified label, and a voxel is
    considered a neighbour using 26-connectedness for 3D and 8-connectedness for 2D.

    Values are based on the resampledMask.
    """
    if self.resampledMask is not None:
      labelMap = (self.resampledMask == self.label)
      ccif = sitk.ConnectedComponentImageFilter()
      ccif.FullyConnectedOn()
      ccif.Execute(labelMap)
      return ccif.GetObjectCount()
    else:
      return None

  def getVoxelNumValue(self):
    """
    Calculate and return the number of voxels that have been segmented using the specified label.

    Values are based on the resampledMask.
    """
    if self.lssif is not None:
      return self.lssif.GetNumberOfPixels(self.label)
    else:
      return None<|MERGE_RESOLUTION|>--- conflicted
+++ resolved
@@ -2,14 +2,9 @@
 import logging
 
 import SimpleITK as sitk
-<<<<<<< HEAD
-
-from . import __version__
-=======
 import six
 
 import radiomics
->>>>>>> 08a3365f
 
 
 class GeneralInfo():
@@ -122,7 +117,7 @@
     """
     Return the current version of this package.
     """
-    return __version__
+    return radiomics.__version__
 
   def getVolumeNumValue(self):
     """
