<<<<<<< HEAD
import numpy

from itertools import chain
=======
from itertools import chain

import numpy
from six.moves import range
>>>>>>> 08a3365f

from radiomics import base, cMatrices, cMatsEnabled, imageoperations


class RadiomicsGLRLM(base.RadiomicsFeaturesBase):
  r"""
  A Gray Level Run Length Matrix (GLRLM) quantifies gray level runs in an image.
  A gray level run is defined as the length in number of pixels,
  of consecutive pixels that have the same gray level value. In a gray level run length matrix
  :math:`\textbf{P}(i,j|\theta)`, the :math:`(i,j)`\ :sup:`th` element describes the number of times
  a gray level :math:`i` appears consecutively :math:`j` times in the direction specified by :math:`\theta`.

  As a two dimensional example, consider the following 5x5 image, with 5 discrete gray levels:

  .. math::
    \textbf{I} = \begin{bmatrix}
    5 & 2 & 5 & 4 & 4\\
    3 & 3 & 3 & 1 & 3\\
    2 & 1 & 1 & 1 & 3\\
    4 & 2 & 2 & 2 & 3\\
    3 & 5 & 3 & 3 & 2 \end{bmatrix}

  The GLRLM for :math:`\theta = 0`, where 0 degrees is the horizontal direction, then becomes:

  .. math::
    \textbf{P} = \begin{bmatrix}
    1 & 0 & 1 & 0 & 0\\
    3 & 0 & 1 & 0 & 0\\
    4 & 1 & 1 & 0 & 0\\
    1 & 1 & 0 & 0 & 0\\
    3 & 0 & 0 & 0 & 0 \end{bmatrix}

  Let:

  :math:`\textbf{P}(i,j|\theta)` be the run length matrix for an arbitrary direction :math:`\theta`

  :math:`p(i,j|\theta)` be the normalized run length matrix, defined as :math:`p(i,j|\theta) =
  \frac{\textbf{P}(i,j|\theta)}{\sum{\textbf{P}(i,j|\theta)}}`

  :math:`N_g` be the number of discreet intensity values in the image

  :math:`N_r` be the number of discreet run lengths in the image

  :math:`N_p` be the number of voxels in the image

  By default, the value of a feature is calculated on the GLRLM for each angle separately, after which the mean of these
  values is returned. If distance weighting is enabled, GLRLMs are weighted by the distance between neighbouring voxels
  and then summed and normalised. Features are then calculated on the resultant matrix. The distance between
  neighbouring voxels is calculated for each angle using the norm specified in 'weightingNorm'.

  The following class specific settings are possible:

  - weightingNorm [None]: string, indicates which norm should be used when applying distance weighting.
    Enumerated setting, possible values:

    - 'manhattan': first order norm
    - 'euclidean': second order norm
    - 'infinity': infinity norm.
    - 'no_weighting': GLCMs are weighted by factor 1 and summed
    - None: Applies no weighting, mean of values calculated on separate matrices is returned.

    In case of other values, an warning is logged and GLCMs are all weighted by factor 1 and summed.

  References

  - Galloway MM. 1975. Texture analysis using gray level run lengths. Computer Graphics and Image Processing,
    4(2):172-179.

  - Chu A., Sehgal C.M., Greenleaf J. F. 1990. Use of gray value distribution of run length for texture analysis.
    Pattern Recognition Letters, 11(6):415-419

  - Xu D., Kurani A., Furst J., Raicu D. 2004. Run-Length Encoding For Volumetric Texture. International Conference on
    Visualization, Imaging and Image Processing (VIIP), p. 452-458

  - Tang X. 1998. Texture information in run-length matrices. IEEE Transactions on Image Processing 7(11):1602-1609.
  """

  def __init__(self, inputImage, inputMask, **kwargs):
    super(RadiomicsGLRLM, self).__init__(inputImage, inputMask, **kwargs)

    self.weightingNorm = kwargs.get('weightingNorm', None)  # manhattan, euclidean, infinity

    self.coefficients = {}
    self.P_glrlm = {}

    # binning
    self.matrix, self.histogram = imageoperations.binImage(self.binWidth, self.matrix, self.matrixCoordinates)
    self.coefficients['Ng'] = self.histogram[1].shape[0] - 1
    self.coefficients['Nr'] = numpy.max(self.matrix.shape)
    self.coefficients['Np'] = self.targetVoxelArray.size

<<<<<<< HEAD
    if cMatsEnabled:
      self.P_glrlm = self._calculateCGLRLM()
    else:
      self.P_glrlm = self._calculateGLRLM()
=======
    if cMatsEnabled():
      self.P_glrlm = self._calculateCMatrix()
    else:
      self.P_glrlm = self._calculateMatrix()

>>>>>>> 08a3365f
    self._calculateCoefficients()

  def _calculateMatrix(self):
    Ng = self.coefficients['Ng']
    Nr = self.coefficients['Nr']

    padVal = -2000  # use eps or NaN to pad matrix
    self.matrix[(self.maskArray == 0)] = padVal

    matrixDiagonals = []

    size = numpy.max(self.matrixCoordinates, 1) - numpy.min(self.matrixCoordinates, 1) + 1
    angles = imageoperations.generateAngles(size)

    for angle in angles:
      staticDims, = numpy.where(angle == 0)  # indices for static dimensions for current angle (z, y, x)
      movingDims, = numpy.where(angle != 0)  # indices for moving dimensions for current angle (z, y, x)

      if len(movingDims) == 1:  # movement in one dimension, e.g. angle (0, 0, 1)
        T = tuple(numpy.append(staticDims, movingDims))
        diags = chain.from_iterable(numpy.transpose(self.matrix, T))

      elif len(movingDims) == 2:  # movement in two dimension, e.g. angle (0, 1, 1)
        d1 = movingDims[0]
        d2 = movingDims[1]
        direction = numpy.where(angle < 0, -1, 1)
        diags = chain.from_iterable([self.matrix[::direction[0], ::direction[1], ::direction[2]].diagonal(a, d1, d2)
                                     for a in range(-self.matrix.shape[d1] + 1, self.matrix.shape[d2])])

      else:  # movement in 3 dimensions, e.g. angle (1, 1, 1)
        diags = []
        direction = numpy.where(angle < 0, -1, 1)
        for h in [self.matrix[::direction[0], ::direction[1], ::direction[2]].diagonal(a, 0, 1)
                  for a in range(-self.matrix.shape[0] + 1, self.matrix.shape[1])]:
          diags.extend([h.diagonal(b, 0, 1) for b in range(-h.shape[0] + 1, h.shape[1])])

      matrixDiagonals.append(filter(lambda diag: numpy.any(diag != padVal), diags))

    P_glrlm = numpy.zeros((Ng, Nr, int(len(matrixDiagonals))))

    # Run-Length Encoding (rle) for the list of diagonals
    # (1 list per direction/angle)
    for angle_idx, angle in enumerate(matrixDiagonals):
      P = P_glrlm[:, :, angle_idx]
      # Check whether delineation is 2D for current angle (all diagonals contain 0 or 1 non-pad value)
      isMultiElement = False
      for diagonal in angle:
        if not isMultiElement and numpy.sum(diagonal != padVal) > 1:
          isMultiElement = True
        pos, = numpy.where(numpy.diff(diagonal) != 0)
        pos = numpy.concatenate(([0], pos + 1, [len(diagonal)]))
        rle = zip([int(n) for n in diagonal[pos[:-1]]], pos[1:] - pos[:-1])
        for level, run_length in rle:
          if level != padVal:
            P[level - 1, run_length - 1] += 1
      if not isMultiElement:
        P[:] = 0

    P_glrlm = self._applyMatrixOptions(P_glrlm, angles)

    return P_glrlm

  def _calculateCMatrix(self):
    Ng = self.coefficients['Ng']
    Nr = self.coefficients['Nr']

    size = numpy.max(self.matrixCoordinates, 1) - numpy.min(self.matrixCoordinates, 1) + 1
    angles = imageoperations.generateAngles(size)

    P_glrlm = cMatrices.calculate_glrlm(self.matrix, self.maskArray, angles, Ng, Nr)
    P_glrlm = self._applyMatrixOptions(P_glrlm, angles)

    return P_glrlm

  def _applyMatrixOptions(self, P_glrlm, angles):
    """
    Further process the calculated matrix by cropping the matrix to between minimum and maximum observed gray-levels and
    up to maximum observed run-length. Optionally apply a weighting factor. Finally delete empty angles and store the
    sum of the matrix in ``self.coefficients``.
    """

    # Crop gray-level axis of GLRLMs to between minimum and maximum observed gray-levels
    # Crop run-length axis of GLRLMs up to maximum observed run-length
    P_glrlm_bounds = numpy.argwhere(P_glrlm)
<<<<<<< HEAD
    (xstart, ystart, zstart), (xstop, ystop, zstop) = P_glrlm_bounds.min(0), P_glrlm_bounds.max(0) + 1
=======
    (xstart, ystart, zstart), (xstop, ystop, zstop) = P_glrlm_bounds.min(0), P_glrlm_bounds.max(0) + 1  # noqa: F841
>>>>>>> 08a3365f
    P_glrlm = P_glrlm[xstart:xstop, :ystop, :]

    # Optionally apply a weighting factor
    if self.weightingNorm is not None:
      pixelSpacing = self.inputImage.GetSpacing()[::-1]
      weights = numpy.empty(len(angles))
      for a_idx, a in enumerate(angles):
        if self.weightingNorm == 'infinity':
          weights[a_idx] = max(numpy.abs(a) * pixelSpacing)
        elif self.weightingNorm == 'euclidean':
          weights[a_idx] = numpy.sqrt(numpy.sum((numpy.abs(a) * pixelSpacing) ** 2))
        elif self.weightingNorm == 'manhattan':
          weights[a_idx] = numpy.sum(numpy.abs(a) * pixelSpacing)
        elif self.weightingNorm == 'no_weighting':
          weights[a_idx] = 1
        else:
          self.logger.warning('weigthing norm "%s" is unknown, weighting factor is set to 1', self.weightingNorm)
          weights[a_idx] = 1

      P_glrlm = numpy.sum(P_glrlm * weights[None, None, :], 2, keepdims=True)
<<<<<<< HEAD

    sumP_glrlm = numpy.sum(P_glrlm, (0, 1))

    # Delete empty angles if no weighting is applied
    if P_glrlm.shape[2] > 1:
      P_glrlm = numpy.delete(P_glrlm, numpy.where(sumP_glrlm == 0), 2)
      sumP_glrlm = numpy.delete(sumP_glrlm, numpy.where(sumP_glrlm == 0), 0)

    self.coefficients['sumP_glrlm'] = sumP_glrlm

    return P_glrlm

  def _calculateCGLRLM(self):
    Ng = self.coefficients['Ng']
    Nr = self.coefficients['Nr']

    size = numpy.max(self.matrixCoordinates, 1) - numpy.min(self.matrixCoordinates, 1) + 1
    angles = imageoperations.generateAngles(size)

    P_glrlm = cMatrices.calculate_glrlm(self.matrix, self.maskArray, angles, Ng, Nr)

    # Crop gray-level axis of GLRLMs to between minimum and maximum observed gray-levels
    # Crop run-length axis of GLRLMs up to maximum observed run-length
    P_glrlm_bounds = numpy.argwhere(P_glrlm)
    (xstart, ystart, zstart), (xstop, ystop, zstop) = P_glrlm_bounds.min(0), P_glrlm_bounds.max(0) + 1
    P_glrlm = P_glrlm[xstart:xstop,:ystop,:]

    # Optionally apply a weighting factor
    if not self.weightingNorm is None:
      pixelSpacing = self.inputImage.GetSpacing()[::-1]
      weights = numpy.empty(len(angles))
      for a_idx, a in enumerate(angles):
        if self.weightingNorm == 'infinity':
          weights[a_idx] = max(numpy.abs(a) * pixelSpacing)
        elif self.weightingNorm == 'euclidean':
          weights[a_idx] = numpy.sqrt(numpy.sum((numpy.abs(a) * pixelSpacing) ** 2))
        elif self.weightingNorm == 'manhattan':
          weights[a_idx] = numpy.sum(numpy.abs(a) * pixelSpacing)
        else:
          self.logger.warning('weigthing norm "%s" is unknown, weighting factor is set to 1', self.weightingNorm)
          weights[a_idx] = 1

      P_glrlm = numpy.sum(P_glrlm * weights[None, None, :], 2, keepdims=True)
=======
>>>>>>> 08a3365f

    sumP_glrlm = numpy.sum(P_glrlm, (0, 1))

    # Delete empty angles if no weighting is applied
    if P_glrlm.shape[2] > 1:
      P_glrlm = numpy.delete(P_glrlm, numpy.where(sumP_glrlm == 0), 2)
      sumP_glrlm = numpy.delete(sumP_glrlm, numpy.where(sumP_glrlm == 0), 0)

    self.coefficients['sumP_glrlm'] = sumP_glrlm

    return P_glrlm

  def _calculateCoefficients(self):

    pr = numpy.sum(self.P_glrlm, 0)
    pg = numpy.sum(self.P_glrlm, 1)

    ivector = numpy.arange(1, self.P_glrlm.shape[0] + 1, dtype=numpy.float64)
    jvector = numpy.arange(1, self.P_glrlm.shape[1] + 1, dtype=numpy.float64)

    self.coefficients['pr'] = pr
    self.coefficients['pg'] = pg
    self.coefficients['ivector'] = ivector
    self.coefficients['jvector'] = jvector

  def getShortRunEmphasisFeatureValue(self):
    r"""
    Calculate and return the mean Short Run Emphasis (SRE) value for all GLRLMs.

    :math:`SRE = \frac{\sum^{N_g}_{i=1}\sum^{N_r}_{j=1}{\frac{\textbf{P}(i,j|\theta)}{i^2}}}{\sum^{N_g}_{i=1}\sum^{N_r}_{j=1}{\textbf{P}(i,j|\theta)}}`

    A measure of the distribution of short run lengths, with a greater value indicative
    of shorter run lengths and more fine textural textures.
    """
    pr = self.coefficients['pr']
    jvector = self.coefficients['jvector']
    sumP_glrlm = self.coefficients['sumP_glrlm']

    try:
      sre = numpy.sum((pr / (jvector[:, None] ** 2)), 0) / sumP_glrlm
      return (sre.mean())
    except ZeroDivisionError:
      return numpy.core.nan

  def getLongRunEmphasisFeatureValue(self):
    r"""
    Calculate and return the mean Long Run Emphasis (LRE) value for all GLRLMs.

    :math:`LRE = \frac{\sum^{N_g}_{i=1}\sum^{N_r}_{j=1}{\textbf{P}(i,j|\theta)j^2}}{\sum^{N_g}_{i=1}\sum^{N_r}_{j=1}{\textbf{P}(i,j|\theta)}}`

    A measure of the distribution of long run lengths, with a greater value indicative
    of longer run lengths and more coarse structural textures.
    """
    pr = self.coefficients['pr']
    jvector = self.coefficients['jvector']
    sumP_glrlm = self.coefficients['sumP_glrlm']

    try:
      lre = numpy.sum((pr * (jvector[:, None] ** 2)), 0) / sumP_glrlm
      return (lre.mean())
    except ZeroDivisionError:
      return numpy.core.nan

  def getGrayLevelNonUniformityFeatureValue(self):
    r"""
    Calculate and return the mean Gray Level Non-Uniformity (GLN) value for all GLRLMs.

    :math:`GLN = \frac{\sum^{N_g}_{i=1}\left(\sum^{N_r}_{j=1}{\textbf{P}(i,j|\theta)}\right)^2}{\sum^{N_g}_{i=1}\sum^{N_r}_{j=1}{\textbf{P}(i,j|\theta)}}`

    Measures the similarity of gray-level intensity values in the image, where a lower GLN value
    correlates with a greater similarity in intensity values.
    """
    pg = self.coefficients['pg']
    sumP_glrlm = self.coefficients['sumP_glrlm']

    try:
      gln = numpy.sum((pg ** 2), 0) / sumP_glrlm
      return (gln.mean())
    except ZeroDivisionError:
      return numpy.core.nan

  def getGrayLevelNonUniformityNormalizedFeatureValue(self):
    r"""
    Calculate and return the Gray Level Non-Uniformity Normalized (GLNN) value.

    :math:`GLNN = \frac{\sum^{N_g}_{i=1}\left(\sum^{N_r}_{j=1}{\textbf{P}(i,j|\theta)}\right)^2}{\sum^{N_g}_{i=1}\sum^{N_r}_{j=1}{\textbf{P}(i,j|\theta)}^2}`

    Measures the similarity of gray-level intensity values in the image, where a lower GLNN value
    correlates with a greater similarity in intensity values. This is the normalized version of the GLN formula.
    """
    pg = self.coefficients['pg']
    sumP_gldm = self.coefficients['sumP_glrlm']

    try:
      glnn = numpy.sum(pg ** 2, 0) / (sumP_gldm ** 2)
      return glnn.mean()
    except ZeroDivisionError:
      return numpy.core.nan

  def getRunLengthNonUniformityFeatureValue(self):
    r"""
    Calculate and return the mean Run Length Non-Uniformity (RLN) value for all GLRLMs.

    :math:`RLN = \frac{\sum^{N_r}_{j=1}\left(\sum^{N_g}_{i=1}{\textbf{P}(i,j|\theta)}\right)^2}{\sum^{N_g}_{i=1}\sum^{N_r}_{j=1}{\textbf{P}(i,j|\theta)}}`

    Measures the similarity of run lengths throughout the image, with a lower value indicating
    more homogeneity among run lengths in the image.
    """
    pr = self.coefficients['pr']
    sumP_glrlm = self.coefficients['sumP_glrlm']

    try:
      rln = numpy.sum((pr ** 2), 0) / sumP_glrlm
      return (rln.mean())
    except ZeroDivisionError:
      return numpy.core.nan

  def getRunLengthNonUniformityNormalizedFeatureValue(self):
    r"""
    Calculate and return the mean Run Length Non-Uniformity Normalized (RLNN) value for all GLRLMs.

    :math:`RLNN = \frac{\sum^{N_r}_{j=1}\left(\sum^{N_g}_{i=1}{\textbf{P}(i,j|\theta)}\right)^2}{\sum^{N_g}_{i=1}\sum^{N_r}_{j=1}{\textbf{P}(i,j|\theta)}}`

    Measures the similarity of run lengths throughout the image, with a lower value indicating
    more homogeneity among run lengths in the image. This is the normalized version of the RLN formula.
    """
    pr = self.coefficients['pr']
    sumP_glrlm = self.coefficients['sumP_glrlm']

    try:
      rlnn = numpy.sum((pr ** 2), 0) / sumP_glrlm ** 2
      return (rlnn.mean())
    except ZeroDivisionError:
      return numpy.core.nan

  def getRunPercentageFeatureValue(self):
    r"""
    Calculate and return the mean Run Percentage (RP) value for all GLRLMs.

    :math:`RP = \displaystyle\sum^{N_g}_{i=1}\displaystyle\sum^{N_r}_{j=1}{\frac{\textbf{P}(i,j|\theta)}{N_p}}`

    Measures the homogeneity and distribution of runs of an image.
    """
    Np = self.coefficients['Np']

    try:
      rp = numpy.sum((self.P_glrlm / (Np)), (0, 1))
      return (rp.mean())
    except ZeroDivisionError:
      return numpy.core.nan

  def getGrayLevelVarianceFeatureValue(self):
    r"""
    Calculate and return the Gray Level Variance (GLV) value.

    :math:`GLV = \displaystyle\sum^{N_g}_{i=1}\displaystyle\sum^{N_r}_{j=1}{p(i,j|\theta)(i - \mu)^2}`, where

    :math:`\mu = \displaystyle\sum^{N_g}_{i=1}\displaystyle\sum^{N_r}_{j=1}{p(i,j|\theta)i}`

    Measures the variance in gray level intensity for the runs.
    """
    ivector = self.coefficients['ivector']
    sumP_glrlm = self.coefficients['sumP_glrlm']
    u_i = numpy.sum(self.coefficients['pg'] * ivector[:, None], 0) / sumP_glrlm
    glv = numpy.sum(self.coefficients['pg'] * (ivector[:, None] - u_i[None, :]) ** 2, 0) / sumP_glrlm
    return glv.mean()

  def getRunVarianceFeatureValue(self):
    r"""
    Calculate and return the Run Variance (RV) value.

    :math:`RV = \displaystyle\sum^{N_g}_{i=1}\displaystyle\sum^{N_r}_{j=1}{p(i,j|\theta)(j - \mu)^2}`, where

    :math:`\mu = \displaystyle\sum^{N_g}_{i=1}\displaystyle\sum^{N_r}_{j=1}{p(i,j|\theta)j}`

    Measures the variance in runs for the run lengths.
    """
    jvector = self.coefficients['jvector']
    sumP_glrlm = self.coefficients['sumP_glrlm']
    u_j = numpy.sum(self.coefficients['pr'] * jvector[:, None], 0) / sumP_glrlm
    rv = numpy.sum(self.coefficients['pr'] * (jvector[:, None] - u_j[None, :]) ** 2, 0) / sumP_glrlm
    return rv.mean()

  def getRunEntropyFeatureValue(self):
    r"""
    Calculate and return the Run Entropy (RE) value.

    :math:`RE = -\displaystyle\sum^{N_g}_{i=1}\displaystyle\sum^{N_r}_{j=1}{p(i,j|\theta)\log_{2}(p(i,j|\theta)+\epsilon)}`

    Here, :math:`\epsilon` is an arbitrarily small positive number (:math:`\approx 2.2\times10^{-16}`).
    """
    eps = numpy.spacing(1)
    p_glrlm = self.P_glrlm / self.coefficients['sumP_glrlm']
    re = -numpy.sum(p_glrlm * numpy.log2(p_glrlm + eps), (0, 1))
    return re.mean()

  def getLowGrayLevelRunEmphasisFeatureValue(self):
    r"""
    Calculate and return the mean Low Gray Level Run Emphasis (LGLRE) value for all GLRLMs.

    :math:`LGLRE = \frac{\sum^{N_g}_{i=1}\sum^{N_r}_{j=1}{\frac{\textbf{P}(i,j|\theta)}{i^2}}}{\sum^{N_g}_{i=1}\sum^{N_r}_{j=1}{\textbf{P}(i,j|\theta)}}`

    Measures the distribution of low gray-level values, with a higher value indicating a greater
    concentration of low gray-level values in the image.
    """
    pg = self.coefficients['pg']
    ivector = self.coefficients['ivector']
    sumP_glrlm = self.coefficients['sumP_glrlm']

    try:
      lglre = numpy.sum((pg / (ivector[:, None] ** 2)), 0) / sumP_glrlm
      return (lglre.mean())
    except ZeroDivisionError:
      return numpy.core.nan

  def getHighGrayLevelRunEmphasisFeatureValue(self):
    r"""
    Calculate and return the mean High Gray Level Run Emphasis (HGLRE) value for all GLRLMs.

    :math:`HGLRE = \frac{\sum^{N_g}_{i=1}\sum^{N_r}_{j=1}{\textbf{P}(i,j|\theta)i^2}}{\sum^{N_g}_{i=1}\sum^{N_r}_{j=1}{\textbf{P}(i,j|\theta)}}`

    Measures the distribution of the higher gray-level values, with a higher value indicating
    a greater concentration of high gray-level values in the image.
    """
    pg = self.coefficients['pg']
    ivector = self.coefficients['ivector']
    sumP_glrlm = self.coefficients['sumP_glrlm']

    try:
      hglre = numpy.sum((pg * (ivector[:, None] ** 2)), 0) / sumP_glrlm
      return (hglre.mean())
    except ZeroDivisionError:
      return numpy.core.nan

  def getShortRunLowGrayLevelEmphasisFeatureValue(self):
    r"""
    Calculate and return the mean Short Run Low Gray Level Emphasis (SRLGLE) value for all GLRLMs.

    :math:`SRLGLE = \frac{\sum^{N_g}_{i=1}\sum^{N_r}_{j=1}{\frac{\textbf{P}(i,j|\theta)}{i^2j^2}}}{\sum^{N_g}_{i=1}\sum^{N_r}_{j=1}{\textbf{P}(i,j|\theta)}}`

    Measures the joint distribution of shorter run lengths with lower gray-level values.
    """
    ivector = self.coefficients['ivector']
    jvector = self.coefficients['jvector']
    sumP_glrlm = self.coefficients['sumP_glrlm']

    try:
      srlgle = numpy.sum((self.P_glrlm / ((ivector[:, None, None] ** 2) * (jvector[None, :, None] ** 2))),
                         (0, 1)) / sumP_glrlm
      return (srlgle.mean())
    except ZeroDivisionError:
      return numpy.core.nan

  def getShortRunHighGrayLevelEmphasisFeatureValue(self):
    r"""
    Calculate and return the mean Short Run High Gray Level Emphasis (SRHGLE) value for all GLRLMs.

    :math:`SRHGLE = \frac{\sum^{N_g}_{i=1}\sum^{N_r}_{j=1}{\frac{\textbf{P}(i,j|\theta)i^2}{j^2}}}{\sum^{N_g}_{i=1}\sum^{N_r}_{j=1}{\textbf{P}(i,j|\theta)}}`

    Measures the joint distribution of shorter run lengths with higher gray-level values.
    """
    ivector = self.coefficients['ivector']
    jvector = self.coefficients['jvector']
    sumP_glrlm = self.coefficients['sumP_glrlm']

    try:
      srhgle = numpy.sum((self.P_glrlm * (ivector[:, None, None] ** 2) / (jvector[None, :, None] ** 2)),
                         (0, 1)) / sumP_glrlm
      return (srhgle.mean())
    except ZeroDivisionError:
      return numpy.core.nan

  def getLongRunLowGrayLevelEmphasisFeatureValue(self):
    r"""
    Calculate and return the mean Long Run Low Gray Level Emphasis (LRLGLE) value for all GLRLMs.

    :math:`LRLGLRE = \frac{\sum^{N_g}_{i=1}\sum^{N_r}_{j=1}{\frac{\textbf{P}(i,j|\theta)j^2}{i^2}}}{\sum^{N_g}_{i=1}\sum^{N_r}_{j=1}{\textbf{P}(i,j|\theta)}}`

    Measures the joint distribution of long run lengths with lower gray-level values.
    """
    ivector = self.coefficients['ivector']
    jvector = self.coefficients['jvector']
    sumP_glrlm = self.coefficients['sumP_glrlm']

    try:
      lrlgle = numpy.sum((self.P_glrlm * (jvector[None, :, None] ** 2) / (ivector[:, None, None] ** 2)),
                         (0, 1)) / sumP_glrlm
      return (lrlgle.mean())
    except ZeroDivisionError:
      return numpy.core.nan

  def getLongRunHighGrayLevelEmphasisFeatureValue(self):
    r"""
    Calculate and return the mean Long Run High Gray Level Emphasis (LRHGLE) value for all GLRLMs.

    :math:`LRHGLRE = \frac{\sum^{N_g}_{i=1}\sum^{N_r}_{j=1}{\textbf{P}(i,j|\theta)i^2j^2}}{\sum^{N_g}_{i=1}\sum^{N_r}_{j=1}{\textbf{P}(i,j|\theta)}}`

    Measures the joint distribution of long run lengths with higher gray-level values.
    """
    ivector = self.coefficients['ivector']
    jvector = self.coefficients['jvector']
    sumP_glrlm = self.coefficients['sumP_glrlm']

    try:
      lrhgle = numpy.sum((self.P_glrlm * ((jvector[None, :, None] ** 2) * (ivector[:, None, None] ** 2))),
                         (0, 1)) / sumP_glrlm
      return (lrhgle.mean())
    except ZeroDivisionError:
      return numpy.core.nan<|MERGE_RESOLUTION|>--- conflicted
+++ resolved
@@ -1,13 +1,7 @@
-<<<<<<< HEAD
-import numpy
-
-from itertools import chain
-=======
 from itertools import chain
 
 import numpy
 from six.moves import range
->>>>>>> 08a3365f
 
 from radiomics import base, cMatrices, cMatsEnabled, imageoperations
 
@@ -99,18 +93,11 @@
     self.coefficients['Nr'] = numpy.max(self.matrix.shape)
     self.coefficients['Np'] = self.targetVoxelArray.size
 
-<<<<<<< HEAD
-    if cMatsEnabled:
-      self.P_glrlm = self._calculateCGLRLM()
-    else:
-      self.P_glrlm = self._calculateGLRLM()
-=======
     if cMatsEnabled():
       self.P_glrlm = self._calculateCMatrix()
     else:
       self.P_glrlm = self._calculateMatrix()
 
->>>>>>> 08a3365f
     self._calculateCoefficients()
 
   def _calculateMatrix(self):
@@ -195,11 +182,7 @@
     # Crop gray-level axis of GLRLMs to between minimum and maximum observed gray-levels
     # Crop run-length axis of GLRLMs up to maximum observed run-length
     P_glrlm_bounds = numpy.argwhere(P_glrlm)
-<<<<<<< HEAD
-    (xstart, ystart, zstart), (xstop, ystop, zstop) = P_glrlm_bounds.min(0), P_glrlm_bounds.max(0) + 1
-=======
     (xstart, ystart, zstart), (xstop, ystop, zstop) = P_glrlm_bounds.min(0), P_glrlm_bounds.max(0) + 1  # noqa: F841
->>>>>>> 08a3365f
     P_glrlm = P_glrlm[xstart:xstop, :ystop, :]
 
     # Optionally apply a weighting factor
@@ -220,7 +203,6 @@
           weights[a_idx] = 1
 
       P_glrlm = numpy.sum(P_glrlm * weights[None, None, :], 2, keepdims=True)
-<<<<<<< HEAD
 
     sumP_glrlm = numpy.sum(P_glrlm, (0, 1))
 
@@ -233,51 +215,6 @@
 
     return P_glrlm
 
-  def _calculateCGLRLM(self):
-    Ng = self.coefficients['Ng']
-    Nr = self.coefficients['Nr']
-
-    size = numpy.max(self.matrixCoordinates, 1) - numpy.min(self.matrixCoordinates, 1) + 1
-    angles = imageoperations.generateAngles(size)
-
-    P_glrlm = cMatrices.calculate_glrlm(self.matrix, self.maskArray, angles, Ng, Nr)
-
-    # Crop gray-level axis of GLRLMs to between minimum and maximum observed gray-levels
-    # Crop run-length axis of GLRLMs up to maximum observed run-length
-    P_glrlm_bounds = numpy.argwhere(P_glrlm)
-    (xstart, ystart, zstart), (xstop, ystop, zstop) = P_glrlm_bounds.min(0), P_glrlm_bounds.max(0) + 1
-    P_glrlm = P_glrlm[xstart:xstop,:ystop,:]
-
-    # Optionally apply a weighting factor
-    if not self.weightingNorm is None:
-      pixelSpacing = self.inputImage.GetSpacing()[::-1]
-      weights = numpy.empty(len(angles))
-      for a_idx, a in enumerate(angles):
-        if self.weightingNorm == 'infinity':
-          weights[a_idx] = max(numpy.abs(a) * pixelSpacing)
-        elif self.weightingNorm == 'euclidean':
-          weights[a_idx] = numpy.sqrt(numpy.sum((numpy.abs(a) * pixelSpacing) ** 2))
-        elif self.weightingNorm == 'manhattan':
-          weights[a_idx] = numpy.sum(numpy.abs(a) * pixelSpacing)
-        else:
-          self.logger.warning('weigthing norm "%s" is unknown, weighting factor is set to 1', self.weightingNorm)
-          weights[a_idx] = 1
-
-      P_glrlm = numpy.sum(P_glrlm * weights[None, None, :], 2, keepdims=True)
-=======
->>>>>>> 08a3365f
-
-    sumP_glrlm = numpy.sum(P_glrlm, (0, 1))
-
-    # Delete empty angles if no weighting is applied
-    if P_glrlm.shape[2] > 1:
-      P_glrlm = numpy.delete(P_glrlm, numpy.where(sumP_glrlm == 0), 2)
-      sumP_glrlm = numpy.delete(sumP_glrlm, numpy.where(sumP_glrlm == 0), 0)
-
-    self.coefficients['sumP_glrlm'] = sumP_glrlm
-
-    return P_glrlm
-
   def _calculateCoefficients(self):
 
     pr = numpy.sum(self.P_glrlm, 0)
