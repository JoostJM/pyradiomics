--- conflicted
+++ resolved
@@ -36,16 +36,11 @@
     self.matrixCoordinates = numpy.where(self.maskArray != 0)
 
     # Volume and Surface Area are pre-calculated
-<<<<<<< HEAD
     self.Volume = self.lssif.GetPhysicalSize(self.label)
-    self.SurfaceArea = self._calculateSurfaceArea()
-=======
-    self.Volume = self.lssif.GetPhysicalSize(1)
     if cMatsEnabled:
       self.SurfaceArea = self._calculateCSurfaceArea()
     else:
       self.SurfaceArea = self._calculateSurfaceArea()
->>>>>>> ffdb24b5
 
   def _calculateSurfaceArea(self):
     self.maskArray = self.maskArray.astype('int')  # needed for the interpolate function to work correctly
@@ -175,7 +170,6 @@
     :math:`b_i` and :math:`c_i`
 
     """
-    #return self._calculateSurfaceArea()
     return (self.SurfaceArea)
 
   def getSurfaceVolumeRatioFeatureValue(self):
