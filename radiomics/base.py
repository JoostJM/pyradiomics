--- conflicted
+++ resolved
@@ -40,12 +40,9 @@
 
   def __init__(self, inputImage, inputMask, **kwargs):
     self.logger = logging.getLogger(self.__module__)
-<<<<<<< HEAD
-=======
     self.logger.debug('Initializing feature class')
     self.verbose = radiomics.handler.level <= logging.INFO  # check if the handler to stderr is set to INFO or lower
 
->>>>>>> ec8720b9
     self.kwargs = kwargs
     self.binWidth = kwargs.get('binWidth', 25)
     self.label = kwargs.get('label', 1)
