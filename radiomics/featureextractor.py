# -*- coding: utf-8 -*-
import collections
import logging
import os

import numpy
import pykwalify.core
import SimpleITK as sitk

from itertools import chain

from . import imageoperations, generalinfo, getFeatureClasses


class RadiomicsFeaturesExtractor:
  """
  Wrapper class for calculation of a radiomics signature.
  At and after initialisation various settings can be used to customize the resultant signature.
  This includes which classes and features to use, as well as what should be done in terms of preprocessing the image
  and what images (original and/or filtered) should be used as input.

  Then a call to :py:func:`execute` generates the radiomics
  signature specified by these settings for the passed image and labelmap combination. This function can be called
  repeatedly in a batch process to calculate the radiomics signature for all image and labelmap combinations.

  It initialisation, a parameters file can be provided containing all necessary settings. This is done by passing the
  location of the file as the single argument in the initialization call, without specifying it as a keyword argument.
  If such a file location is provided, any additional kwargs are ignored.
  Alternatively, at initialisation, the following general settings can be specified in kwargs:

  - verbose [False]: Boolean, set to False to disable status update printing.
  - binWidth [25]: Float, size of the bins when making a histogram and for discretization of the image gray level.
  - resampledPixelSpacing [None]: List of 3 floats, sets the size of the voxel in (x, y, z) plane when resampling.
  - interpolator [sitkBSpline]: Simple ITK constant or string name thereof, sets interpolator to use for resampling.
    Enumerated value, possible values:

    - sitkNearestNeighbor
    - sitkLinear
    - sitkBSpline
    - sitkGaussian
    - sitkLabelGaussian
    - sitkHammingWindowedSinc
    - sitkCosineWindowedSinc
    - sitkWelchWindowedSinc
    - sitkLanczosWindowedSinc
    - sitkBlackmanWindowedSinc

  - padDistance [5]: Integer, set the number of voxels pad cropped tumor volume with during resampling. Padding occurs
    in new feature space and is done on all faces, i.e. size increases in x, y and z direction by 2*padDistance.
    Padding is needed for some filters (e.g. LoG). Value of padded voxels are set to original gray level intensity,
    padding does not exceed original image boundaries. **N.B. After application of filters image is cropped again
    without padding.**

  N.B. Resampling is disabled when either `resampledPixelSpacing` or `interpolator` is set to `None`

  In addition to these general settings, filter or featureclass specific settings can be defined here also.
  For more information on possible settings, see the respective filters and feature classes.

  By default, all features in all feature classes are enabled.
  By default, only `Original` input image is enabled (No filter applied).
  N.B. for log, the sigma is set to range 0.5-5.0, step size 0.5.
  """

  def __init__(self, *args, **kwargs):
    self.logger = logging.getLogger(__name__)

    self.featureClasses = getFeatureClasses()

    self.kwargs = {}
    self.provenance_on = True
    self.inputImages = {}
    self.enabledFeatures = {}

    if len(args) == 1 and isinstance(args[0], basestring):
      self.loadParams(args[0])
    else:
      # Set default settings and update with and changed settings contained in kwargs
      self.kwargs = {'resampledPixelSpacing': None,  # No resampling by default
                     'interpolator': sitk.sitkBSpline,
                     'padDistance': 5,
                     'label': 1,
                     'verbose': False}
      self.kwargs.update(kwargs)

      self.inputImages = {'Original': {}}

      self.enabledFeatures = {}
      for featureClassName in self.getFeatureClassNames():
        self.enabledFeatures[featureClassName] = []

  def addProvenance(self, provenance_on=True):
    """
    Enable or disable reporting of additional information on the extraction. This information includes toolbox version,
    enabled input images and applied settings. Furthermore, additional information on the image and region of interest
    (ROI) is also provided, including original image spacing, total number of voxels in the ROI and total number of
    fully connected volumes in the ROI.

    To disable this, call ``addProvenance(False)``
    """
    self.provenance_on = provenance_on

  def loadParams(self, paramsFile):
    """
    Parse specified parameters file and use it to update settings in kwargs, enabled feature(Classes) and input
    images:
    - settings not specified in parameters are set to their default value.
    - enabledFeatures are replaced by those in parameters. If no featureClass parameters were specified, all
      featureClasses and features are enabled.
    - inputImages are replaced by those in parameters. If no inputImage parameters were specified, only original
      image is used for feature extraction, with no additional custom settings

    The paramsFile is written according to the YAML-convention (www.yaml.org) and is checked by the code for
    consistency. Only one yaml document per file is allowed. Settings must be grouped by setting type as mentioned
    above are reflected in the structure of the document as follows::

        <Setting Type>:
          <Setting Name>: <value>
          ...
        <Setting Type>:
          ...

    Blank lines may be inserted to increase readability, the are ignored by the parser. Additional comments are also
    possible, these are preceded by an '#' and can be inserted on a blank line, or on a line containing settings::

        # This is a line containing only comments
        setting: # This is a comment placed after the declaration of the 'setting' group.

    Any keyword, such as a setting type or setting name may only be mentioned once. Multiple instances do not raise
    an error, but only the last encountered one is used.

    The three setting types are named as follows:

    - setting: Setting to use for preprocessing and class specific settings (``kwargs`` arguments). if no <value>
      is specified, the value for this setting is set to None.
    - featureClass: Feature class to enable, <value> is list of strings representing enabled features. If no
      <value> is specified or <value> is an empty list ('[]'), all features for this class are enabled.
    - inputImage: input image to calculate features on. <value> is custom kwarg settings (dictionary). if <value>
      is an empty dictionary ('{}'), no custom settings are added for this input image.

    If supplied params file does not match the requirements, a pykwalify error is raised.
    """
    dataDir = os.path.abspath(os.path.join(self.__path__[0], '..', 'data'))
    schemaFile = os.path.join(dataDir, 'paramSchema.yaml')
    schemaFuncs = os.path.join(dataDir, 'schemaFuncs.py')
    c = pykwalify.core.Core(source_file=paramsFile, schema_files=[schemaFile], extensions=[schemaFuncs])
    params = c.validate()

    inputImages = params.get('inputImage', {})
    enabledFeatures = params.get('featureClass', {})
    kwargs = params.get('setting', {})

    if len(inputImages) == 0:
      self.inputImages = {'Original': {}}
    else:
      self.inputImages = inputImages

    if len(enabledFeatures) == 0:
      self.enabledFeatures = {}
      for featureClassName in self.getFeatureClassNames():
        self.enabledFeatures[featureClassName] = []
    else:
      self.enabledFeatures = enabledFeatures

    # Set default settings and update with and changed settings contained in kwargs
    self.kwargs = {'resampledPixelSpacing': None,  # No resampling by default
                   'interpolator': sitk.sitkBSpline,
                   'padDistance': 5,
                   'label': 1,
                   'verbose': False}
    self.kwargs.update(kwargs)

  def enableAllInputImages(self):
    """
    Enable all possible input images without any custom settings.
    """
    for imageType in self.getInputImageTypes():
      self.inputImages[imageType] = {}

  def disableAllInputImages(self):
    """
    Disable all input images.
    """
    self.inputImages = {}

  def enableInputImageByName(self, inputImage, enabled=True, customArgs=None):
    r"""
    Enable or disable specified input image. If enabling input image, optional custom settings can be specified in
    customArgs.

    Current possible input images are:

    - Original: No filter applied
    - Wavelet: Wavelet filtering, yields 8 decompositions per level (all possible combinations of applying either
      a High or a Low pass filter in each of the three dimensions.
      See also :py:func:`~radiomics.imageoperations.getWaveletImage`
    - LoG: Laplacian of Gaussian filter, edge enhancement filter. Emphasizes areas of gray level change, where sigma
      defines how coarse the emphasised texture should be. A low sigma emphasis on fine textures (change over a
      short distance), where a high sigma value emphasises coarse textures (gray level change over a large distance).
      See also :py:func:`~radiomics.imageoperations.getLoGImage`
    - Square: Takes the square of the image intensities and linearly scales them back to the original range.
      Negative values in the original image will be made negative again after application of filter.
    - SquareRoot: Takes the square root of the absolute image intensities and scales them back to original range.
      Negative values in the original image will be made negative again after application of filter.
    - Logarithm: Takes the logarithm of the absolute intensity + 1. Values are scaled to original range and
      negative original values are made negative again after application of filter.
    - Exponential: Takes the the exponential, where filtered intensity is e^(absolute intensity). Values are
      scaled to original range and negative original values are made negative again after application of filter.

    For the mathmetical formulas of square, squareroot, logarithm and exponential, see their respective functions in
    :ref:`imageoperations<radiomics-imageoperations-label>`
    (:py:func:`~radiomics.imageoperations.getSquareImage`,
    :py:func:`~radiomics.imageoperations.getSquareRootImage`,
    :py:func:`~radiomics.imageoperations.getLogarithmImage` and
    :py:func:`~radiomics.imageoperations.getExponentialImage`,
    respectively).
    """
    if enabled:
      if customArgs is None:
        customArgs = {}
      self.inputImages[inputImage] = customArgs
    elif inputImage in self.inputImages:
      del self.inputImages[inputImage]

  def enableInputImages(self, **inputImages):
    """
    Enable input images, with optionally custom settings, which are applied to the respective input image.
    Settings specified here override those in kwargs.
    The following settings are not customizable:

    - interpolator
    - resampledPixelSpacing
    - padDistance

    Updates current settings: If necessary, enables input image. Always overrides custom settings specified
    for input images passed in inputImages.
    To disable input images, use :py:func:`enableInputImageByName` or :py:func:`disableAllInputImages`
    instead.

    :param inputImages: dictionary, key is imagetype (original, wavelet or log) and value is custom settings (dictionary)
    """
    self.inputImages.update(inputImages)

  def enableAllFeatures(self):
    """
    Enable all classes and all features.
    """
    for featureClassName in self.getFeatureClassNames():
      self.enabledFeatures[featureClassName] = []

  def disableAllFeatures(self):
    """
    Disable all classes.
    """
    self.enabledFeatures = {}

  def enableFeatureClassByName(self, featureClass, enabled=True):
    """
    Enable or disable all features in given class.
    """
    if enabled:
      self.enabledFeatures[featureClass] = []
    elif featureClass in self.enabledFeatures:
      del self.enabledFeatures[featureClass]

  def enableFeaturesByName(self, **enabledFeatures):
    """
    Specify which features to enable. Key is feature class name, value is a list of enabled feature names.

    To enable all features for a class, provide the class name with an empty list or None as value.
    Settings for feature classes specified in enabledFeatures.keys are updated, settings for feature classes
    not yet present in enabledFeatures.keys are added.
    To disable the entire class, use :py:func:`disableAllFeatures` or :py:func:`enableFeatureClassByName` instead.
    """
    self.enabledFeatures.update(enabledFeatures)

  def execute(self, imageFilepath, maskFilepath, label=None):
    """
    Compute radiomics signature for provide image and mask combination.
    First, image and mask are loaded and resampled if necessary. Second, if enabled, provenance information is
    calculated and stored as part of the result. Next, shape features are calculated on a cropped (no padding) version
    of the original image. Then other featureclasses are calculated using all specified input images in ``inputImages``.
    Images are cropped to tumor mask (no padding) after application of any filter and before being passed to the feature
    class. Finally, the dictionary containing all calculated features is returned.

    :param imageFilepath: SimpleITK Image, or string pointing to image file location
    :param maskFilepath: SimpleITK Image, or string pointing to labelmap file location
    :param label: Integer, value of the label for which to extract features. If not specified, last specified label
        is used. Default label is 1.
    :returns: dictionary containing calculated signature ("<filter>_<featureClass>_<featureName>":value).
    """
    if label is not None:
      self.kwargs.update({'label': label})

    self.logger.info('Calculating features with label: %d', self.kwargs['label'])

    featureVector = collections.OrderedDict()
    image, mask = self.loadImage(imageFilepath, maskFilepath)

    if self.provenance_on:
      featureVector.update(self.getProvenance(imageFilepath, maskFilepath, mask))

    # Bounding box only needs to be calculated once after resampling, store the value, so it doesn't get calculated
    # after every filter
    boundingBox = None

    # If shape should be calculation, handle it separately here
    if 'shape' in self.enabledFeatures.keys():
      croppedImage, croppedMask, boundingBox = \
        imageoperations.cropToTumorMask(image, mask, self.kwargs['label'], boundingBox)
      enabledFeatures = self.enabledFeatures['shape']
      shapeClass = self.featureClasses['shape'](croppedImage, croppedMask, **self.kwargs)
      if enabledFeatures is None or len(enabledFeatures) == 0:
        shapeClass.enableAllFeatures()
      else:
        for feature in enabledFeatures:
          shapeClass.enableFeatureByName(feature)

      if self.kwargs['verbose']: print "\t\tComputing shape"
      shapeClass.calculateFeatures()
      for (featureName, featureValue) in shapeClass.featureValues.iteritems():
        newFeatureName = "original_shape_%s" % (featureName)
        featureVector[newFeatureName] = featureValue

    # Make generators for all enabled input image types
    imageGenerators = []
    for imageType, customKwargs in self.inputImages.iteritems():
      args = self.kwargs.copy()
      args.update(customKwargs)
      self.logger.info("Applying filter: '%s' with settings: %s" % (imageType, str(args)))
      imageGenerators = chain(imageGenerators, eval('imageoperations.get%sImage(image, **args)' % (imageType)))

    # Calculate features for all (filtered) images in the generator
    for inputImage, inputImageName, inputKwargs in imageGenerators:
      inputImage, inputMask, boundingBox = \
        imageoperations.cropToTumorMask(inputImage, mask, self.kwargs['label'], boundingBox)
      featureVector.update(self.computeFeatures(inputImage, inputMask, inputImageName, **inputKwargs))

    return featureVector

  def loadImage(self, ImageFilePath, MaskFilePath):
    """
    Preprocess the image and labelmap.
    If ImageFilePath is a string, it is loaded as SimpleITK Image and assigned to image,
    if it already is a SimpleITK Image, it is just assigned to image.
    All other cases are ignored (nothing calculated).
    Equal approach is used for assignment of mask using MaskFilePath.

    If resampling is enabled, both image and mask are resampled and cropped to the tumormask (with additional
    padding as specified in padDistance) after assignment of image and mask.
    """
    if isinstance(ImageFilePath, basestring) and os.path.exists(ImageFilePath):
      image = sitk.ReadImage(ImageFilePath)
    elif isinstance(ImageFilePath, sitk.SimpleITK.Image):
      image = ImageFilePath
    else:
      self.logger.warning('Error reading image Filepath or SimpleITK object')
      if self.kwargs['verbose']: print "Error reading image Filepath or SimpleITK object"
      image = None

    if isinstance(MaskFilePath, basestring) and os.path.exists(MaskFilePath):
      mask = sitk.ReadImage(MaskFilePath)
    elif isinstance(ImageFilePath, sitk.SimpleITK.Image):
      mask = MaskFilePath
    else:
      self.logger.warning('Error reading mask Filepath or SimpleITK object')
      if self.kwargs['verbose']: print "Error reading mask Filepath or SimpleITK object"
      mask = None

    if self.kwargs['interpolator'] is not None and self.kwargs['resampledPixelSpacing'] is not None:
      image, mask = imageoperations.resampleImage(image, mask,
                                                  self.kwargs['resampledPixelSpacing'],
                                                  self.kwargs['interpolator'],
                                                  self.kwargs['label'],
                                                  self.kwargs['padDistance'])

    return image, mask

  def getProvenance(self, imageFilepath, maskFilepath, mask):
    """
    Generates provenance information for reproducibility. Takes the original image & mask filepath, as well as the
    resampled mask which is passed to the feature classes. Returns a dictionary with keynames coded as
    "general_info_<item>". For more information on generated items, see :ref:`generalinfo<radiomics-generalinfo-label>`
    """
    provenanceVector = collections.OrderedDict()
    generalinfoClass = generalinfo.GeneralInfo(imageFilepath, maskFilepath, mask, self.kwargs, self.inputImages)
    for k, v in generalinfoClass.execute().iteritems():
      provenanceVector['general_info_%s' % (k)] = v
    return provenanceVector

  def computeFeatures(self, image, mask, inputImageName, **kwargs):
    """
    Compute signature using image, mask, \*\*kwargs settings.

    This function computes the signature for just the passed image (original or filtered), it does not preprocess or
    apply a filter to the passed image. Features / Classes to use for calculation of signature are defined in
    self.enabledFeatures. See also :py:func:`enableFeaturesByName`.
    """
    featureVector = collections.OrderedDict()

    # Calculate feature classes
    for featureClassName, enabledFeatures in self.enabledFeatures.iteritems():
      # Handle calculation of shape features separately
      if featureClassName == 'shape':
        continue

      if featureClassName in self.getFeatureClassNames():
        featureClass = self.featureClasses[featureClassName](image, mask, **kwargs)

        if enabledFeatures is None or len(enabledFeatures) == 0:
          featureClass.enableAllFeatures()
        else:
          for feature in enabledFeatures:
            featureClass.enableFeatureByName(feature)

        if self.kwargs['verbose']: print "\t\tComputing %s" % (featureClassName)
        featureClass.calculateFeatures()
        for (featureName, featureValue) in featureClass.featureValues.iteritems():
          newFeatureName = "%s_%s_%s" % (inputImageName, featureClassName, featureName)
          featureVector[newFeatureName] = featureValue

    return featureVector

  @classmethod
  def getInputImageTypes(cls):
    """
    Returns a list of possible input image types. This function finds the image types dynamically by matching the
    signature ("get<inputImage>Image") against functions defined in :ref:`imageoperations
    <radiomics-imageoperations-label>`. Returns a list containing available input image names (<inputImage> part of the
    corresponding function name).
    """
    return [member[3:-5] for member in dir(imageoperations) if member.startswith('get') and member.endswith("Image")]

<<<<<<< HEAD
=======
  @classmethod
  def getFeatureClasses(cls):
    """
    Iterates over all modules of the radiomics package using pkgutil and subsequently imports those modules.

    Return a dictionary of all modules containing featureClasses, with module name as key, abstract
    class object of the featureClass as value. Assumes only one featureClass per module

    This is achieved by inspect.getmembers. Classes are added if the module contains a member that is a class,
    with name starting with 'Radiomics' and is inherited from :py:class:`~radiomics.base.RadiomicsFeaturesBase`.
    """
    featureClasses = {}
    for _, mod, _ in pkgutil.iter_modules(radiomics.__path__):
      __import__('radiomics.' + mod)
      attributes = inspect.getmembers(eval('radiomics.' + mod), inspect.isclass)
      for a in attributes:
        if a[0].startswith('Radiomics'):
          if radiomics.base.RadiomicsFeaturesBase in inspect.getmro(a[1])[1:]:
            featureClasses[mod] = a[1]

    return featureClasses

>>>>>>> 00e9e5d3
  def getFeatureClassNames(self):
    return self.featureClasses.keys()

  def getFeatureNames(self, featureClassName):
    """
    Returns a list of all possible features in provided featureClass
    """
    return self.featureClasses[featureClassName].getFeatureNames()<|MERGE_RESOLUTION|>--- conflicted
+++ resolved
@@ -3,13 +3,13 @@
 import logging
 import os
 
-import numpy
 import pykwalify.core
 import SimpleITK as sitk
 
 from itertools import chain
 
-from . import imageoperations, generalinfo, getFeatureClasses
+from radiomics import imageoperations, generalinfo, getFeatureClasses
+
 
 
 class RadiomicsFeaturesExtractor:
@@ -139,7 +139,7 @@
 
     If supplied params file does not match the requirements, a pykwalify error is raised.
     """
-    dataDir = os.path.abspath(os.path.join(self.__path__[0], '..', 'data'))
+    dataDir = os.path.abspath(os.path.join(radiomics.__path__[0], '..', 'data'))
     schemaFile = os.path.join(dataDir, 'paramSchema.yaml')
     schemaFuncs = os.path.join(dataDir, 'schemaFuncs.py')
     c = pykwalify.core.Core(source_file=paramsFile, schema_files=[schemaFile], extensions=[schemaFuncs])
@@ -430,31 +430,6 @@
     """
     return [member[3:-5] for member in dir(imageoperations) if member.startswith('get') and member.endswith("Image")]
 
-<<<<<<< HEAD
-=======
-  @classmethod
-  def getFeatureClasses(cls):
-    """
-    Iterates over all modules of the radiomics package using pkgutil and subsequently imports those modules.
-
-    Return a dictionary of all modules containing featureClasses, with module name as key, abstract
-    class object of the featureClass as value. Assumes only one featureClass per module
-
-    This is achieved by inspect.getmembers. Classes are added if the module contains a member that is a class,
-    with name starting with 'Radiomics' and is inherited from :py:class:`~radiomics.base.RadiomicsFeaturesBase`.
-    """
-    featureClasses = {}
-    for _, mod, _ in pkgutil.iter_modules(radiomics.__path__):
-      __import__('radiomics.' + mod)
-      attributes = inspect.getmembers(eval('radiomics.' + mod), inspect.isclass)
-      for a in attributes:
-        if a[0].startswith('Radiomics'):
-          if radiomics.base.RadiomicsFeaturesBase in inspect.getmro(a[1])[1:]:
-            featureClasses[mod] = a[1]
-
-    return featureClasses
-
->>>>>>> 00e9e5d3
   def getFeatureClassNames(self):
     return self.featureClasses.keys()
 
