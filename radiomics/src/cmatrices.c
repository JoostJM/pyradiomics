--- conflicted
+++ resolved
@@ -45,7 +45,6 @@
   return 1;
 }
 
-<<<<<<< HEAD
 int calculate_ngtdm(int *image, char *mask, int Sx, int Sy, int Sz, int *angles, int Na, double *ngtdm, int Ng)
 {
   int gl;
@@ -167,10 +166,7 @@
   return 1;
 }
 
-int calculate_glszm(int *image, signed char *mask, int Sx, int Sy, int Sz, int *angles, int Na, int *tempData, int Ng, int Ns)
-=======
 int calculate_glszm(int *image, char *mask, int Sx, int Sy, int Sz, int *angles, int Na, int *tempData, int Ng, int Ns)
->>>>>>> ab653904
 {
   int Ni = Sz * Sy * Sx;
   int maxSize = 0;
