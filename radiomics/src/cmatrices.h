--- conflicted
+++ resolved
@@ -1,9 +1,6 @@
 int calculate_glcm(int *image, char *mask, int Sx, int Sy, int Sz, int *angles, int Na, double *glcm, int Ng);
-<<<<<<< HEAD
 int calculate_ngtdm(int *image, char *mask, int Sx, int Sy, int Sz, int *angles, int Na, double *ngtdm, int Ng);
-=======
 int calculate_gldm(int *image, char *mask, int Sx, int Sy, int Sz, int *angles, int Na, double *gldm, int Ng, int alpha);
->>>>>>> a0b58a8b
 int calculate_glszm(int *image, signed char *mask, int Sx, int Sy, int Sz, int *angles, int Na, int *tempData, int Ng, int Ns);
 int fill_glszm(int *tempData, double *glszm, int Ng, int maxRegion);
 int calculate_glrlm(int *image, char *mask, int *size, int *strides, int *angles, int Na, double *glrlm, int Ng, int Nr);
