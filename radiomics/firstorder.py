import numpy

from radiomics import base, imageoperations


class RadiomicsFirstOrder(base.RadiomicsFeaturesBase):
  r"""
  First-order statistics describe the distribution of voxel intensities within the image region defined by the mask
  through commonly used and basic metrics.

  Let:

  :math:`\textbf{X}` denote the three dimensional image matrix with :math:`N` voxels

  :math:`\textbf{P}(i)` the first order histogram with :math:`N_l` discrete intensity levels,
  where :math:`N_l` is defined by the number of levels, calculated based on the ``binWidth`` parameter.

  :math:`p(i)` be the normalized first order histogram and equal to :math:`\frac{\textbf{P}(i)}{\sum{\textbf{P}(i)}}`

  Following additional settings are possible:

  - voxelArrayShift [0]: Integer, This amount is added to the gray level intensity in features Energy, Total Energy and
    RMS, this is to prevent negative values. __If using CT data, or data normalized with mean 0, consider setting this
    parameter to a fixed value (e.g. 2000) that ensures non-negative numbers in the image. Bear in mind however, that
    the larger the value, the larger the volume confounding effect will be.__
  """

  def __init__(self, inputImage, inputMask, **kwargs):
    super(RadiomicsFirstOrder, self).__init__(inputImage, inputMask, **kwargs)

    self.pixelSpacing = inputImage.GetSpacing()
    self.voxelArrayShift = kwargs.get('voxelArrayShift', 0)
<<<<<<< HEAD
=======

    self.logger.debug('Feature class initialized')
>>>>>>> ec8720b9

  def _moment(self, a, moment=1, axis=0):
    r"""
    Calculate n-order moment of an array for a given axis
    """

    if moment == 1:
      return numpy.float64(0.0)
    else:
      mn = numpy.mean(a, axis, keepdims=True)
      s = numpy.power((a - mn), moment)
      return numpy.mean(s, axis)

  def getEnergyFeatureValue(self):
    r"""
    Calculate the Energy of the image array.

    :math:`energy = \displaystyle\sum^{N}_{i=1}{(\textbf{X}(i) + c)^2}`
<<<<<<< HEAD

    Here, :math:`c` is optional value, defined by ``voxelArrayShift``, which shifts the intensities to prevent negative
    values in :math:`\textbf{X}`. This ensures that voxels with the lowest gray values contribute the least to Energy,
    instead of voxels with gray level intensity closest to 0.

=======

    Here, :math:`c` is optional value, defined by ``voxelArrayShift``, which shifts the intensities to prevent negative
    values in :math:`\textbf{X}`. This ensures that voxels with the lowest gray values contribute the least to Energy,
    instead of voxels with gray level intensity closest to 0.

>>>>>>> ec8720b9
    Energy is a measure of the magnitude of voxel values in an image. A larger values implies a greater sum of the
    squares of these values. This feature is volume-confounded, a larger value of :math:`c` increases the effect of
    volume-confounding.
    """

    shiftedParameterArray = self.targetVoxelArray + self.voxelArrayShift

    return (numpy.sum(shiftedParameterArray ** 2))

  def getTotalEnergyFeatureValue(self):
    r"""
    Calculate the Total Energy of the image array.

    :math:`total\ energy = V_{voxel}\displaystyle\sum^{N}_{i=1}{(\textbf{X}(i) + c)^2}`

    Here, :math:`c` is optional value, defined by ``voxelArrayShift``, which shifts the intensities to prevent negative
    values in :math:`\textbf{X}`. This ensures that voxels with the lowest gray values contribute the least to Energy,
    instead of voxels with gray level intensity closest to 0.

    Total Energy is the value of Energy feature scaled by the volume of the voxel in cubic mm. This feature is
    volume-confounded, a larger value of :math:`c` increases the effect of volume-confounding.
    """

    x, y, z = self.pixelSpacing
    cubicMMPerVoxel = x * y * z

    return (cubicMMPerVoxel * self.getEnergyFeatureValue())

  def getEntropyFeatureValue(self):
    r"""
    Calculate the Entropy of the image array.

    :math:`entropy = -\displaystyle\sum^{N_l}_{i=1}{p(i)\log_2\big(p(i)+\epsilon\big)}`

    Here, :math:`\epsilon` is an arbitrarily small positive number (:math:`\approx 2.2\times10^{-16}`).

    Entropy specifies the uncertainty/randomness in the image values. It measures the average amount of information
    required to encode the image values.
    """

    eps = numpy.spacing(1)
    binEdges = imageoperations.getBinEdges(self.binWidth, self.targetVoxelArray)
    bins = numpy.histogram(self.targetVoxelArray, binEdges)[0]
    try:
      bins = bins + eps
      bins = bins / float(bins.sum())
      return (-1.0 * numpy.sum(bins * numpy.log2(bins)))
    except ZeroDivisionError:
      return numpy.core.nan

  def getMinimumFeatureValue(self):
    r"""
    Calculate the Minimum Value in the image array.

    :math:`minimum = \min(\textbf{X})`
    """

    return (numpy.min(self.targetVoxelArray))

  def get10PercentileFeatureValue(self):
    r"""
    Calculate the 10\ :sup:`th` percentile in the image array.
    """

    return (numpy.percentile(self.targetVoxelArray, 10))

  def get90PercentileFeatureValue(self):
    r"""
    Calculate the 90\ :sup:`th` percentile in the image array.
    """

    return (numpy.percentile(self.targetVoxelArray, 90))

  def getMaximumFeatureValue(self):
    r"""
    Calculate the Maximum Value in the image array.

    :math:`maximum = \max(\textbf{X})`
    """

    return (numpy.max(self.targetVoxelArray))

  def getMeanFeatureValue(self):
    r"""
    Calculate the Mean Value for the image array.

    :math:`mean = \frac{1}{N}\displaystyle\sum^{N}_{i=1}{\textbf{X}(i)}`
    """

    return (numpy.mean(self.targetVoxelArray))

  def getMedianFeatureValue(self):
    r"""
    Calculate the Median Value for the image array.
    """

    return (numpy.median(self.targetVoxelArray))

  def getInterquartileRangeFeatureValue(self):
    r"""
    Calculate the interquartile range of the image array.

    :math:`interquartile\ range = \textbf{P}_{75} - \textbf{P}_{25}`, where :math:`\textbf{P}_{25}` and
    :math:`\textbf{P}_{75}` are the 25\ :sup:`th` and 75\ :sup:`th` percentile of the image array, respectively.
    """

    return numpy.percentile(self.targetVoxelArray, 75) - numpy.percentile(self.targetVoxelArray, 25)

  def getRangeFeatureValue(self):
    r"""
    Calculate the Range of Values in the image array.

    :math:`range = \max(\textbf{X}) - \min(\textbf{X})`
    """

    return (numpy.max(self.targetVoxelArray) - numpy.min(self.targetVoxelArray))

  def getMeanAbsoluteDeviationFeatureValue(self):
    r"""
    Calculate the Mean Absolute Deviation for the image array.

    :math:`mean\ absolute\ deviation = \frac{1}{N}\displaystyle\sum^{N}_{i=1}{|\textbf{X}(i)-\bar{X}|}`

    Mean Absolute Deviation is the mean distance of all intensity values from the Mean Value of the image array.
    """

    return (numpy.mean(numpy.absolute((numpy.mean(self.targetVoxelArray) - self.targetVoxelArray))))

  def getRobustMeanAbsoluteDeviationFeatureValue(self):
    r"""
    Calculate the Robust Mean Absolute Deviation for the image array.

    :math:`robust\ mean\ absolute\ deviation = \frac{1}{N_{10-90}}\displaystyle\sum^{N_{10-90}}_{i=1}{|\textbf{X}_{10-90}(i)-\bar{X}_{10-90}|}`

    Robust Mean Absolute Deviation is the mean distance of all intensity values
    from the Mean Value calculated on the subset of image array with gray levels in between, or equal
    to the 10\ :sup:`th` and 90\ :sup:`th` percentile.
    """

    prcnt10 = self.get10PercentileFeatureValue()
    prcnt90 = self.get90PercentileFeatureValue()
    percentileArray = self.targetVoxelArray[(self.targetVoxelArray >= prcnt10) * (self.targetVoxelArray <= prcnt90)]

    return numpy.mean(numpy.absolute(percentileArray - numpy.mean(percentileArray)))

  def getRootMeanSquaredFeatureValue(self):
    r"""
    Calculate the Root Mean Squared of the image array.

    :math:`RMS = \sqrt{\frac{1}{N}\sum^{N}_{i=1}{(\textbf{X}(i) + c)^2}}`

    Here, :math:`c` is optional value, defined by ``voxelArrayShift``, which shifts the intensities to prevent negative
    values in :math:`\textbf{X}`. This ensures that voxels with the lowest gray values contribute the least to RMS,
    instead of voxels with gray level intensity closest to 0.

    RMS is the square-root of the mean of all the squared intensity values. It is another measure of the magnitude of
    the image values. This feature is volume-confounded, a larger value of :math:`c` increases the effect of
    volume-confounding.
    """

    shiftedParameterArray = self.targetVoxelArray + self.voxelArrayShift
    return (numpy.sqrt((numpy.sum(shiftedParameterArray ** 2)) / float(shiftedParameterArray.size)))

  def getStandardDeviationFeatureValue(self):
    r"""
    Calculate the Standard Deviation of the image array.

    :math:`standard\ deviation = \sqrt{\frac{1}{N}\sum^{N}_{i=1}{(\textbf{X}(i)-\bar{X})^2}}`

    Standard Deviation measures the amount of variation or dispersion from the Mean Value.
    """

    return (numpy.std(self.targetVoxelArray))

  def getSkewnessFeatureValue(self, axis=0):
    r"""
    Calculate the Skewness of the image array.

    :math:`skewness = \displaystyle\frac{\mu_3}{\sigma^3}
    = \frac{\frac{1}{N}\sum^{N}_{i=1}{(\textbf{X}(i)-\bar{X})^3}}
    {\left(\sqrt{\frac{1}{N}\sum^{N}_{i=1}{(\textbf{X}(i)-\bar{X})^2}}\right)^3}`

    Where :math:`\mu_3` is the 3\ :sup:`rd` central moment.

    Skewness measures the asymmetry of the distribution of values about the Mean value. Depending on where the tail is
    elongated and the mass of the distribution is concentrated, this value can be positive or negative.

    Related links:

    https://en.wikipedia.org/wiki/Skewness
    """

    m2 = self._moment(self.targetVoxelArray, 2, axis)
    m3 = self._moment(self.targetVoxelArray, 3, axis)

    if (m2 == 0): return numpy.core.nan

    return m3 / m2 ** 1.5

  def getKurtosisFeatureValue(self, axis=0):
    r"""
    Calculate the Kurtosis of the image array.

    :math:`kurtosis = \displaystyle\frac{\mu_4}{\sigma^4}
    = \frac{\frac{1}{N}\sum^{N}_{i=1}{(\textbf{X}(i)-\bar{X})^4}}
    {\left(\frac{1}{N}\sum^{N}_{i=1}{(\textbf{X}(i)-\bar{X}})^2\right)^2}`

    Where :math:`\mu_4` is the 4\ :sup:`th` central moment.

    Kurtosis is a measure of the 'peakedness' of the distribution of values in the image ROI. A higher kurtosis implies
    that the mass of the distribution is concentrated towards the tail(s) rather than towards the mean. A lower kurtosis
    implies the reverse: that the mass of the distribution is concentrated towards a spike near the Mean value.

    Related links:

    https://en.wikipedia.org/wiki/Kurtosis
    """

    m2 = self._moment(self.targetVoxelArray, 2, axis)
    m4 = self._moment(self.targetVoxelArray, 4, axis)

    if (m2 == 0): return numpy.core.nan

    return m4 / m2 ** 2.0

  def getVarianceFeatureValue(self):
    r"""
    Calculate the Variance in the image array.

    :math:`variance = \sigma^2 = \frac{1}{N}\displaystyle\sum^{N}_{i=1}{(\textbf{X}(i)-\bar{X})^2}`

    Variance is the the mean of the squared distances of each intensity value from the Mean value. This is a measure of
    the spread of the distribution about the mean.
    """

    return (numpy.std(self.targetVoxelArray) ** 2)

  def getUniformityFeatureValue(self):
    r"""
    Calculate the Uniformity of the image array.

    :math:`uniformity = \displaystyle\sum^{N_l}_{i=1}{p(i)^2}`

    Uniformity is a measure of the sum of the squares of each intensity value. This is a measure of the heterogeneity of
    the image array, where a greater uniformity implies a greater heterogeneity or a greater range of discrete intensity
    values.
    """

    eps = numpy.spacing(1)
    binEdges = imageoperations.getBinEdges(self.binWidth, self.targetVoxelArray)
    bins = numpy.histogram(self.targetVoxelArray, binEdges)[0]
    try:
      bins = bins / (float(bins.sum() + eps))
      return (numpy.sum(bins ** 2))
    except ZeroDivisionError:
      return numpy.core.nan<|MERGE_RESOLUTION|>--- conflicted
+++ resolved
@@ -30,11 +30,8 @@
 
     self.pixelSpacing = inputImage.GetSpacing()
     self.voxelArrayShift = kwargs.get('voxelArrayShift', 0)
-<<<<<<< HEAD
-=======
 
     self.logger.debug('Feature class initialized')
->>>>>>> ec8720b9
 
   def _moment(self, a, moment=1, axis=0):
     r"""
@@ -53,19 +50,11 @@
     Calculate the Energy of the image array.
 
     :math:`energy = \displaystyle\sum^{N}_{i=1}{(\textbf{X}(i) + c)^2}`
-<<<<<<< HEAD
 
     Here, :math:`c` is optional value, defined by ``voxelArrayShift``, which shifts the intensities to prevent negative
     values in :math:`\textbf{X}`. This ensures that voxels with the lowest gray values contribute the least to Energy,
     instead of voxels with gray level intensity closest to 0.
 
-=======
-
-    Here, :math:`c` is optional value, defined by ``voxelArrayShift``, which shifts the intensities to prevent negative
-    values in :math:`\textbf{X}`. This ensures that voxels with the lowest gray values contribute the least to Energy,
-    instead of voxels with gray level intensity closest to 0.
-
->>>>>>> ec8720b9
     Energy is a measure of the magnitude of voxel values in an image. A larger values implies a greater sum of the
     squares of these values. This feature is volume-confounded, a larger value of :math:`c` increases the effect of
     volume-confounding.
